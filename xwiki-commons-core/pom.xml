<?xml version="1.0" encoding="UTF-8"?>

<!--
 *
 * See the NOTICE file distributed with this work for additional
 * information regarding copyright ownership.
 *
 * This is free software; you can redistribute it and/or modify it
 * under the terms of the GNU Lesser General Public License as
 * published by the Free Software Foundation; either version 2.1 of
 * the License, or (at your option) any later version.
 *
 * This software is distributed in the hope that it will be useful,
 * but WITHOUT ANY WARRANTY; without even the implied warranty of
 * MERCHANTABILITY or FITNESS FOR A PARTICULAR PURPOSE. See the GNU
 * Lesser General Public License for more details.
 *
 * You should have received a copy of the GNU Lesser General Public
 * License along with this software; if not, write to the Free
 * Software Foundation, Inc., 51 Franklin St, Fifth Floor, Boston, MA
 * 02110-1301 USA, or see the FSF site: http://www.fsf.org.
 *
-->

<project xmlns="http://maven.apache.org/POM/4.0.0" xmlns:xsi="http://www.w3.org/2001/XMLSchema-instance" xsi:schemaLocation="http://maven.apache.org/POM/4.0.0 http://maven.apache.org/maven-v4_0_0.xsd">
  <modelVersion>4.0.0</modelVersion>
  <parent>
    <groupId>org.xwiki.commons</groupId>
    <artifactId>xwiki-commons-pom</artifactId>
    <version>4.3-SNAPSHOT</version>
    <relativePath>../xwiki-commons-pom</relativePath>
  </parent>
  <artifactId>xwiki-commons-core</artifactId>
  <name>XWiki Commons - Core - Parent POM</name>
  <packaging>pom</packaging>
  <description>XWiki Commons - Core - Parent POM</description>
  <modules>
    <!-- Sorted Alphabetically -->
    <module>xwiki-commons-classloader</module>
    <module>xwiki-commons-component</module>
    <module>xwiki-commons-configuration</module>
    <module>xwiki-commons-context</module>
    <module>xwiki-commons-environment</module>
    <module>xwiki-commons-extension</module>
    <module>xwiki-commons-repository</module>
    <module>xwiki-commons-groovy</module>
    <module>xwiki-commons-job</module>
    <module>xwiki-commons-logging</module>
    <module>xwiki-commons-management</module>
    <module>xwiki-commons-observation</module>
    <module>xwiki-commons-properties</module>
    <module>xwiki-commons-script</module>
    <module>xwiki-commons-test</module>
    <module>xwiki-commons-text</module>
    <module>xwiki-commons-velocity</module>
    <module>xwiki-commons-xml</module>
    <module>xwiki-commons-diff</module>
  </modules>
  <dependencies>
    <dependency>
      <groupId>junit</groupId>
      <artifactId>junit-dep</artifactId>
      <scope>test</scope>
    </dependency>
    <dependency>
      <groupId>org.hamcrest</groupId>
      <artifactId>hamcrest-library</artifactId>
      <scope>test</scope>
    </dependency>
    <dependency>
      <groupId>org.jmock</groupId>
      <artifactId>jmock</artifactId>
      <scope>test</scope>
    </dependency>
  </dependencies>
  <build>
    <pluginManagement>
      <plugins>
        <plugin>
          <groupId>org.apache.maven.plugins</groupId>
          <artifactId>maven-jar-plugin</artifactId>
          <configuration>
            <archive>
              <!-- Use the manifest file generated by the OSGi Maven Bundle Plugin -->
              <manifestFile>${project.build.outputDirectory}/META-INF/MANIFEST.MF</manifestFile>
            </archive>
          </configuration>
        </plugin>
      </plugins>
    </pluginManagement>
    <plugins>
      <!-- Generate OSGi Manifest information to all JARs -->
      <plugin>
        <groupId>org.apache.felix</groupId>
        <artifactId>maven-bundle-plugin</artifactId>
        <executions>
          <execution>
            <id>bundle-manifest</id>
            <phase>process-classes</phase>
            <goals>
              <goal>manifest</goal>
            </goals>
          </execution>
        </executions>
      </plugin>
      <plugin>
        <!-- Apply the Checkstyle configurations defined in the top level pom.xml file -->
        <groupId>org.apache.maven.plugins</groupId>
        <artifactId>maven-checkstyle-plugin</artifactId>
      </plugin>
      <plugin>
        <!-- Check license headers -->
        <groupId>com.mycila.maven-license-plugin</groupId>
        <artifactId>maven-license-plugin</artifactId>
      </plugin>
      <plugin>
        <groupId>org.apache.maven.plugins</groupId>
        <artifactId>maven-enforcer-plugin</artifactId>
        <executions>
          <execution>
            <id>enforce-platform-rendering-isolation</id>
            <goals>
              <goal>enforce</goal>
            </goals>
            <configuration>
              <rules>
                <bannedDependencies>
                  <excludes>
                    <!-- Ensure that the XWiki Commons doesn't depend on platform -->
                    <exclude>org.xwiki.platform:*</exclude>
                    <!-- Ensure that the XWiki Commons doesn't depend on rendering -->
                    <exclude>org.xwiki.rendering:*</exclude>
                  </excludes>
                </bannedDependencies>
              </rules>
            </configuration>
          </execution>
        </executions>
      </plugin>
      <plugin>
        <groupId>org.codehaus.mojo</groupId>
        <artifactId>clirr-maven-plugin</artifactId>
        <configuration>
          <excludes>
            <exclude>**/internal/**</exclude>
            <exclude>**/test/**</exclude>
            <!-- Remove the following excludes after we release the current version as final -->
<<<<<<< HEAD
            <!-- [Young API] Introduce ExtensionRepositoryDescriptor as a replacement of ExtensionRepositoryId -->
            <exclude>org/xwiki/extension/ExtensionManagerConfiguration</exclude>
            <exclude>org/xwiki/extension/repository/ExtensionRepository</exclude>
            <exclude>org/xwiki/extension/repository/ExtensionRepositoryFactory</exclude>
            <exclude>org/xwiki/extension/repository/ExtensionRepositoryManager</exclude>
            <exclude>org/xwiki/extension/repository/ExtensionRepositorySource</exclude>
=======
            <exclude>org/xwiki/extension/InstalledExtension</exclude>
>>>>>>> caa530f9
          </excludes>
        </configuration>
      </plugin>
    </plugins>
  </build>
  <profiles>
    <!-- Profile to build Legacy modules -->
    <profile>
      <id>legacy</id>
      <modules>
        <module>xwiki-commons-legacy</module>
      </modules>
    </profile>
  </profiles>
</project><|MERGE_RESOLUTION|>--- conflicted
+++ resolved
@@ -145,16 +145,14 @@
             <exclude>**/internal/**</exclude>
             <exclude>**/test/**</exclude>
             <!-- Remove the following excludes after we release the current version as final -->
-<<<<<<< HEAD
+            <!-- [Young API] Introduce API to associate dependency status to the namespace -->
+            <exclude>org/xwiki/extension/InstalledExtension</exclude>
             <!-- [Young API] Introduce ExtensionRepositoryDescriptor as a replacement of ExtensionRepositoryId -->
             <exclude>org/xwiki/extension/ExtensionManagerConfiguration</exclude>
             <exclude>org/xwiki/extension/repository/ExtensionRepository</exclude>
             <exclude>org/xwiki/extension/repository/ExtensionRepositoryFactory</exclude>
             <exclude>org/xwiki/extension/repository/ExtensionRepositoryManager</exclude>
             <exclude>org/xwiki/extension/repository/ExtensionRepositorySource</exclude>
-=======
-            <exclude>org/xwiki/extension/InstalledExtension</exclude>
->>>>>>> caa530f9
           </excludes>
         </configuration>
       </plugin>
