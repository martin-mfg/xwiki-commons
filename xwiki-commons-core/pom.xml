--- conflicted
+++ resolved
@@ -195,24 +195,6 @@
                    </differences>
                  </revapi.differences>
             -->
-<<<<<<< HEAD
-            
-=======
-            <revapi.differences>
-              <justification>Not a breakage for scripts</justification>
-              <criticality>highlight</criticality>
-              <differences>
-                <item>
-                  <code>java.method.removed</code>
-                  <old>method java.lang.String org.apache.velocity.tools.generic.ComparisonDateTool::toString(long, int, int, boolean, java.util.Locale) @ org.xwiki.velocity.tools.ComparisonDateTool</old>
-                </item>
-                <item>
-                  <code>java.method.removed</code>
-                  <old>method java.lang.String org.apache.velocity.tools.generic.ComparisonDateTool::toString(long, int, boolean, java.util.Locale) @ org.xwiki.velocity.tools.ComparisonDateTool</old>
-                </item>
-              </differences>
-            </revapi.differences>
->>>>>>> 1d2f080b
           </analysisConfiguration>
         </configuration>
       </plugin>
